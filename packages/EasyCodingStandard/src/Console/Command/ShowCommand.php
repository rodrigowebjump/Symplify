<?php declare(strict_types=1);

namespace Symplify\EasyCodingStandard\Console\Command;

use PHP_CodeSniffer\Sniffs\Sniff;
use PhpCsFixer\Fixer\FixerInterface;
use Symfony\Component\Console\Command\Command;
use Symfony\Component\Console\Input\InputInterface;
use Symfony\Component\Console\Output\OutputInterface;
use Symplify\EasyCodingStandard\Console\Style\EasyCodingStandardStyle;
use Symplify\EasyCodingStandard\FixerRunner\Application\FixerFileProcessor;
use Symplify\EasyCodingStandard\SniffRunner\Application\SniffFileProcessor;

final class ShowCommand extends Command
{
    /**
     * @var string
     */
    private const NAME = 'show';

    /**
     * @var SniffFileProcessor
     */
    private $sniffFileProcessor;

    /**
     * @var FixerFileProcessor
     */
    private $fixerFileProcessor;

    /**
     * @var EasyCodingStandardStyle
     */
    private $easyCodingStandardStyle;

    /**
     * @var int
     */
    private $checkersTotal = 0;

    public function __construct(
        SniffFileProcessor $sniffFileProcessor,
        FixerFileProcessor $fixerFileProcessor,
        EasyCodingStandardStyle $easyCodingStandardStyle
    ) {
        parent::__construct();

        $this->sniffFileProcessor = $sniffFileProcessor;
        $this->fixerFileProcessor = $fixerFileProcessor;
        $this->easyCodingStandardStyle = $easyCodingStandardStyle;
    }

    protected function configure(): void
    {
        $this->setName(self::NAME);
        $this->setDescription('Show loaded checkers');
    }

    protected function execute(InputInterface $input, OutputInterface $output): int
    {
        $this->displayCheckerList($this->sniffFileProcessor->getCheckers(), 'PHP_CodeSniffer');
        $this->displayCheckerList($this->fixerFileProcessor->getCheckers(), 'PHP-CS-Fixer');

<<<<<<< HEAD
        $this->symfonyStyle->success(sprintf(
            'Loaded %d checker%s in total',
            $this->checkersTotal,
            $this->checkersTotal === 1 ? '' : 's'
=======
        $this->easyCodingStandardStyle->success(sprintf(
            'Loaded %d checkers in total',
            $this->checkersTotal
>>>>>>> a05da553
        ));

        return 0;
    }

    /**
     * @param FixerInterface[]|Sniff[]|string[] $checkers
     */
    private function displayCheckerList(array $checkers, string $type): void
    {
        if (! count($checkers)) {
            return;
        }

        $checkerNames = array_map(function ($fixer) {
            return is_string($fixer) ? $fixer : get_class($fixer);
        }, $checkers);

        $this->checkersTotal += count($checkers);

<<<<<<< HEAD
        $this->symfonyStyle->section(sprintf(
            '%d checker%s from %s:',
=======
        $this->easyCodingStandardStyle->section(sprintf(
            '%d checkers from %s:',
>>>>>>> a05da553
            count($checkers),
            count($checkers) === 1 ? '' : 's',
            $type
        ));

        sort($checkerNames);
        $this->easyCodingStandardStyle->listing($checkerNames);
    }
}<|MERGE_RESOLUTION|>--- conflicted
+++ resolved
@@ -61,16 +61,10 @@
         $this->displayCheckerList($this->sniffFileProcessor->getCheckers(), 'PHP_CodeSniffer');
         $this->displayCheckerList($this->fixerFileProcessor->getCheckers(), 'PHP-CS-Fixer');
 
-<<<<<<< HEAD
-        $this->symfonyStyle->success(sprintf(
+        $this->easyCodingStandardStyle->success(sprintf(
             'Loaded %d checker%s in total',
             $this->checkersTotal,
             $this->checkersTotal === 1 ? '' : 's'
-=======
-        $this->easyCodingStandardStyle->success(sprintf(
-            'Loaded %d checkers in total',
-            $this->checkersTotal
->>>>>>> a05da553
         ));
 
         return 0;
@@ -91,13 +85,8 @@
 
         $this->checkersTotal += count($checkers);
 
-<<<<<<< HEAD
-        $this->symfonyStyle->section(sprintf(
+        $this->easyCodingStandardStyle->section(sprintf(
             '%d checker%s from %s:',
-=======
-        $this->easyCodingStandardStyle->section(sprintf(
-            '%d checkers from %s:',
->>>>>>> a05da553
             count($checkers),
             count($checkers) === 1 ? '' : 's',
             $type
