--- conflicted
+++ resolved
@@ -21,11 +21,7 @@
 parameters:
     authors_to_ignore: ['TomasVotruba'] # usually core maintainers; to make external contributors more credit
 
-<<<<<<< HEAD
-    # this is detected from git, but if that fails, add it manually
-=======
     # this is detected from "git origin", but you can change it
->>>>>>> e18fa005
     repository_url: 'https://github.com/symplify/symplify'
 ```
 
