--- conflicted
+++ resolved
@@ -33,10 +33,6 @@
     # class should be Abstact or Final
     - SlamCsFixer\FinalInternalClassFixer
 
-<<<<<<< HEAD
-=======
-
->>>>>>> 592585f7
 parameters:
     exclude_checkers:
         # from PHP-CS-Fixer Symfony set
